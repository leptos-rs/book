# Iterating over More Complex Data with `<For/>`

This chapter goes into iteration over nested data structures in a bit
more depth. It belongs here with the other chapter on iteration, but feel
free to skip it and come back if you’d like to stick with simpler subjects
for now.

## The Problem

I just said that the framework does not rerender any of the items in one of the
rows, unless the key has changed. This probably makes sense at first, but it can
easily trip you up.

Let’s consider an example in which each of the items in our row is some data structure.
Imagine, for example, that the items come from some JSON array of keys and values:

```rust
#[derive(Debug, Clone)]
struct DatabaseEntry {
    key: String,
    value: i32,
}
```

Let’s define a simple component that will iterate over the rows and display each one:

```rust
#[component]
pub fn App() -> impl IntoView {
    // start with a set of three rows
    let (data, set_data) = signal(vec![
        DatabaseEntry {
            key: "foo".to_string(),
            value: 10,
        },
        DatabaseEntry {
            key: "bar".to_string(),
            value: 20,
        },
        DatabaseEntry {
            key: "baz".to_string(),
            value: 15,
        },
    ]);
    view! {
        // when we click, update each row,
        // doubling its value
        <button on:click=move |_| {
            set_data.update(|data| {
                for row in data {
                    row.value *= 2;
                }
            });
            // log the new value of the signal
            leptos::logging::log!("{:?}", data.get());
        }>
            "Update Values"
        </button>
        // iterate over the rows and display each value
        <For
            each=move || data.get()
            key=|state| state.key.clone()
            let(child)
        >
            <p>{child.value}</p>
        </For>
    }
}
```

> Note the `let(child)` syntax here. In the previous chapter we introduced `<For/>`
> with a `children` prop. We can actually create this value directly in the children
> of the `<For/>` component, without breaking out of the `view` macro: the `let:child`
> combined with `<p>{child.value}</p>` above is the equivalent of
>
> ```rust
> children=|child| view! { <p>{child.value}</p> }
> ```
>
> For convenience, you can also choose to destructure the pattern of your data:
>
> ```rust
> <For
>     each=move || data.get()
>     key=|state| state.key.clone()
>     let(DatabaseEntry { key, value })
> >
> ```

When you click the `Update Values` button... nothing happens. Or rather:
the signal is updated, the new value is logged, but the `{child.value}`
for each row doesn’t update.

Let’s see: is that because we forgot to add a closure to make it reactive?
Let’s try `{move || child.value}`.

...Nope. Still nothing.

Here’s the problem: as I said, each row is only rerendered when the key changes.
We’ve updated the value for each row, but not the key for any of the rows, so
nothing has rerendered. And if you look at the type of `child.value`, it’s a plain
`i32`, not a reactive `ReadSignal<i32>` or something. This means that even if we
wrap a closure around it, the value in this row will never update.

We have three possible solutions:

1. change the `key` so that it always updates when the data structure changes
2. change the `value` so that it’s reactive
3. take a reactive slice of the data structure instead of using each row directly

## Option 1: Change the Key

Each row is only rerendered when the key changes. Our rows above didn’t rerender,
because the key didn’t change. So: why not just force the key to change?

```rust
<For
	each=move || data.get()
	key=|state| (state.key.clone(), state.value)
	let(child)
>
	<p>{child.value}</p>
</For>
```

Now we include both the key and the value in the `key`. This means that whenever the
value of a row changes, `<For/>` will treat it as if it’s an entirely new row, and
replace the previous one.

### Pros

This is very easy. We can make it even easier by deriving `PartialEq`, `Eq`, and `Hash`
on `DatabaseEntry`, in which case we could just `key=|state| state.clone()`.

### Cons

**This is the least efficient of the three options.** Every time the value of a row
changes, it throws out the previous `<p>` element and replaces it with an entirely new
one. Rather than making a fine-grained update to the text node, in other words, it really
does rerender the entire row on every change, and this is expensive in proportion to how
complex the UI of the row is.

You’ll notice we also end up cloning the whole data structure so that `<For/>` can hold
onto a copy of the key. For more complex structures, this can become a bad idea fast!

## Option 2: Nested Signals

If we do want that fine-grained reactivity for the value, one option is to wrap the `value`
of each row in a signal.

```rust
#[derive(Debug, Clone)]
struct DatabaseEntry {
    key: String,
    value: RwSignal<i32>,
}
```

`RwSignal<_>` is a “read-write signal,” which combines the getter and setter in one object.
I’m using it here because it’s a little easier to store in a struct than separate getters
and setters.

```rust
#[component]
pub fn App() -> impl IntoView {
    // start with a set of three rows
    let (data, set_data) = signal(vec![
        DatabaseEntry {
            key: "foo".to_string(),
            value: RwSignal::new(10),
        },
        DatabaseEntry {
            key: "bar".to_string(),
            value: RwSignal::new(20),
        },
        DatabaseEntry {
            key: "baz".to_string(),
            value: RwSignal::new(15),
        },
    ]);
    view! {
        // when we click, update each row,
        // doubling its value
        <button on:click=move |_| {
            for row in &*data.read() {
                row.value.update(|value| *value *= 2);
            }
            // log the new value of the signal
            leptos::logging::log!("{:?}", data.get());
        }>
            "Update Values"
        </button>
        // iterate over the rows and display each value
        <For
            each=move || data.get()
            key=|state| state.key.clone()
            let(child)
        >
            <p>{child.value}</p>
        </For>
    }
}
```

This version works! And if you look in the DOM inspector in your browser, you’ll
see that unlike in the previous version, in this version only the individual text
nodes are updated. Passing the signal directly into `{child.value}` works, as
signals do keep their reactivity if you pass them into the view.

Note that I changed the `set_data.update()` to a `data.read()`. `.read()` is a
non-cloning way of accessing a signal’s value. In this case, we are only updating
the inner values, not updating the list of values: because signals maintain their
own state, we don’t actually need to update the `data` signal at all, so the immutable
`.read()` is fine here.

> In fact, this version doesn’t update `data`, so the `<For/>` is essentially a static
> list as in the last chapter, and this could just be a plain iterator. But the `<For/>`
> is useful if we want to add or remove rows in the future.

### Pros

This is the most efficient option, and fits directly with the rest of the mental model
of the framework: values that change over time are wrapped in signals so the interface
can respond to them.

### Cons

Nested reactivity can be cumbersome if you’re receiving data from an API or another
data source you don’t control, and you don’t want to create a different struct wrapping
each field in a signal.

## Option 3: Memoized Slices

Leptos provides a primitive called a [`Memo`](https://docs.rs/leptos/latest/leptos/reactive/computed/struct.Memo.html),
which creates a derived computation that only triggers a reactive update when its value
has changed.

This allows you to create reactive values for subfields of a larger data structure,
without needing to wrap the fields of that structure in signals.

Most of the application can remain the same as the initial (broken) version, but the `<For/>`
will be updated to this:

```rust
<For
    each=move || data.get().into_iter().enumerate()
    key=|(_, state)| state.key.clone()
    children=move |(index, _)| {
        let value = Memo::new(move |_| {
            data.with(|data| data.get(index).map(|d| d.value).unwrap_or(0))
        });
        view! {
            <p>{value}</p>
        }
    }
/>
```

You’ll notice a few differences here:

- we convert the `data` signal into an enumerated iterator
- we use the `children` prop explicitly, to make it easier to run some non-`view` code
- we define a `value` memo and use that in the view. This `value` field doesn’t actually
  use the `child` being passed into each row. Instead, it uses the index and reaches back
  into the original `data` to get the value.

Every time `data` changes, now, each memo will be recalculated. If its value has changed,
it will update its text node, without rerendering the whole row.

### Pros

We get the same fine-grained reactivity of the signal-wrapped version, without needing to
wrap the data in signals.

### Cons

It’s a bit more complex to set up this memo-per-row inside the `<For/>` loop rather than
using nested signals. For example, you’ll notice that we have to guard against the possibility
that the `data[index]` would panic by using `data.get(index)`, because this memo may be
triggered to re-run once just after the row is removed. (This is because the memo for each row
and the whole `<For/>` both depend on the same `data` signal, and the order of execution for
multiple reactive values that depend on the same signal isn’t guaranteed.)

Note also that while memos memoize their reactive changes, the same
calculation does need to re-run to check the value every time, so nested reactive signals
will still be more efficient for pinpoint updates here.

## Option 4: Stores

> Some of this content is duplicated in the section on global state management with stores [here](../15_global_state.md#option-3-create-a-global-state-store). Both sections are intermediate/optional content, so I thought some duplication couldn’t hurt.

Leptos 0.7 introduces a new reactive primitive called “stores.” Stores are designed to address
the issues described in this chapter so far. They’re a bit experimental, so they require an additional dependency called `reactive_stores` in your `Cargo.toml`.

Stores give you fine-grained reactive access to the individual fields of a struct, and to individual items in collections like `Vec<_>`, without needing to create nested signals or memos manually, as in the options given above.

Stores are built on top of the `Store` derive macro, which creates a getter for each field of a struct. Calling this getter gives reactive access to that particular field. Reading from it will track only that field and its parents/children, and updating it will only notify that field and its parents/children, but not siblings. In other words, mutating `value` will not notify `key`, and so on.

We can adapt the data types we used in the examples above.

The top level of a store always needs to be a struct, so we’ll create a `Data` wrapper with a single `rows` field.
```rust
#[derive(Store, Debug, Clone)]
pub struct Data {
    #[store(key: String = |row| row.key.clone())]
    rows: Vec<DatabaseEntry>,
}

#[derive(Store, Debug, Clone)]
struct DatabaseEntry {
    key: String,
    value: i32,
}
```
Adding `#[store(key)]` to the `rows` field allows us to have keyed access to the fields of the store, which will be useful in the `<For/>` component below. We can simply use `key`, the same key that we’ll use in `<For/>`.

The `<For/>` component is pretty straightforward:
```rust
<For
    each=move || data.rows()
    key=|row| row.read().key.clone()
    children=|child| {
        let value = child.value();
        view! { <p>{move || value.get()}</p> }
    }
/>
```
Because `rows` is a keyed field, it implements `IntoIterator`, and we can simply use `move || data.rows()` as the `each` prop. This will react to any changes to the `rows` list, just as `move || data.get()` did in our nested-signal version.

The `key` field calls `.read()` to get access to the current value of the row, then clones and returns the `key` field.

In `children` prop, calling `child.value()` gives us reactive access to the `value` field for the row with this key. If rows are reordered, added, or removed, the keyed store field will keep in sync so that this `value` is always associated with the correct key.

In the update button handler, we’ll iterate over the entries in `rows`, updating each one:
```rust
for row in data.rows().iter_unkeyed() {
    *row.value().write() *= 2;
}
```

### Pros

We get the fine-grained reactivity of the nested-signal and memo versions, without needing to manually create nested signals or memoized slices. We can work with plain data (a struct and `Vec<_>`), annotated with a derive macro, rather than special nested reactive types.

Personally, I think the stores version is the nicest one here. And no surprise, as it’s the newest API. We’ve had a few years to think about these things and stores include some of the lessons we’ve learned!

### Cons

On the other hand, it’s the newest API. As of writing this sentence (December 2024), stores have only been released for a few weeks; I am sure that there are still some bugs or edge cases to be figured out.


### Full Example

Here’s the complete store example. You can find another, more complete example [here](https://github.com/leptos-rs/leptos/blob/main/examples/stores/src/lib.rs), and more discussion in the book [here](../15_global_state.md).
```
#[component]
pub fn App() -> impl IntoView {
    // instead of a single with the rows, we create a store for Data
    let data = Store::new(Data {
        rows: vec![
            DatabaseEntry {
                key: "foo".to_string(),
                value: 10,
            },
            DatabaseEntry {
                key: "bar".to_string(),
                value: 20,
            },
            DatabaseEntry {
                key: "baz".to_string(),
                value: 15,
            },
        ],
    });

    view! {
        // when we click, update each row,
        // doubling its value
        <button on:click=move |_| {
<<<<<<< HEAD
            // calling rows() gives us access to the rows
=======
            // allows iterating over the entries in an iterable store field
            use reactive_stores::StoreFieldIterator;

            // calling rows() gives us access to the rows 
>>>>>>> bf566af1
            // .iter_unkeyed
            for row in data.rows().iter_unkeyed() {
                *row.value().write() *= 2;
            }
            // log the new value of the signal
            leptos::logging::log!("{:?}", data.get());
        }>
            "Update Values"
        </button>
        // iterate over the rows and display each value
        <For
            each=move || data.rows()
            key=|row| row.read().key.clone()
            children=|child| {
                let value = child.value();
                view! { <p>{move || value.get()}</p> }
            }
        />
    }
}
```<|MERGE_RESOLUTION|>--- conflicted
+++ resolved
@@ -377,15 +377,10 @@
         // when we click, update each row,
         // doubling its value
         <button on:click=move |_| {
-<<<<<<< HEAD
-            // calling rows() gives us access to the rows
-=======
             // allows iterating over the entries in an iterable store field
             use reactive_stores::StoreFieldIterator;
 
             // calling rows() gives us access to the rows 
->>>>>>> bf566af1
-            // .iter_unkeyed
             for row in data.rows().iter_unkeyed() {
                 *row.value().write() *= 2;
             }
